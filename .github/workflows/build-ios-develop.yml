name: 🍎 Build iOS Dev → TestFlight

on:
  push:
    branches: [develop]
  workflow_dispatch:

jobs:
  build-ios-dev:
    name: 🍎 iOS Development (TestFlight Internal)
    runs-on: [self-hosted, macOS, X64]
    env:
<<<<<<< HEAD
      FLAVOR: develop
      SCHEME: develop
      CONFIG: Release-develop
      BUNDLE_ID: com.trackflow.dev
=======
      LANG: en_US.UTF-8
      LC_ALL: en_US.UTF-8
      RUBYOPT: -Eutf-8
>>>>>>> fed8b729

    steps:
      - name: 📥 Checkout code
        uses: actions/checkout@v4
        with:
          submodules: false
          fetch-depth: 0
          clean: false

      - name: 🎯 Setup Flutter
        uses: subosito/flutter-action@v2
        with:
          flutter-version: "3.29.3"
          channel: "stable"
          cache: true

      - name: 📦 Install dependencies
        run: flutter pub get

      - name: 🔧 Generate code
        run: flutter packages pub run build_runner build --delete-conflicting-outputs

      - name: 🔧 Configure Flutter
        run: |
          flutter config --no-analytics
          flutter config --no-cli-animations

      - name: 🔧 CocoaPods (install)
        run: |
          set -e
          cd ios
          arch -arm64 pod repo update
          arch -arm64 pod install --repo-update
      - name: 🧪 Preflight diagnostics
        run: |
          set -euo pipefail
          echo "=== System ===" | tee -a build_ios.log
          uname -a | tee -a build_ios.log
          sw_vers | tee -a build_ios.log
          echo "=== Xcode ===" | tee -a build_ios.log
          which xcodebuild | tee -a build_ios.log
          xcodebuild -version | tee -a build_ios.log
          xcode-select -p | tee -a build_ios.log
          echo "=== Flutter ===" | tee -a build_ios.log
          which flutter | tee -a build_ios.log
          flutter --version | tee -a build_ios.log
          flutter doctor -v | tee -a build_ios.log || true
          echo "=== Ruby/Pods ===" | tee -a build_ios.log
          which ruby | tee -a build_ios.log
          ruby -v | tee -a build_ios.log
          which pod | tee -a build_ios.log
          pod --version | tee -a build_ios.log || true
          echo "=== Codesign identities ===" | tee -a build_ios.log
          security find-identity -v -p codesigning | tee -a build_ios.log || true
          echo "=== Provisioning Profiles ===" | tee -a build_ios.log
          ls -la "$HOME/Library/MobileDevice/Provisioning Profiles" | tee -a build_ios.log || true
          echo "=== ExportOptions ===" | tee -a build_ios.log
          plutil -p ios/ExportOptions.plist | tee -a build_ios.log || cat ios/exportOptions.plist 2>/dev/null | tee -a build_ios.log || true

      - name: 🔎 Check Podfile.lock (FirebaseSharedSwift)
        run: |
          if [ -f ios/Podfile.lock ]; then
            echo "FirebaseSharedSwift entries:";
            grep -n "FirebaseSharedSwift" ios/Podfile.lock || true;
          else
            echo "Podfile.lock not found";
          fi

<<<<<<< HEAD
      - name: 🔧 Import signing certificates
        uses: apple-actions/import-codesign-certs@v3
        with:
          p12-file-base64: ${{ secrets.IOS_DIST_P12_B64 }}
          p12-password: ${{ secrets.IOS_DIST_P12_PASSWORD }}

      - name: 🔧 Download provisioning profiles (Dev)
        uses: apple-actions/download-provisioning-profiles@v3
        with:
          bundle-id: ${{ env.BUNDLE_ID }}
          issuer-id: ${{ secrets.APP_STORE_CONNECT_ISSUER_ID }}
          api-key-id: ${{ secrets.APP_STORE_CONNECT_KEY_ID }}
          api-private-key: ${{ secrets.APP_STORE_CONNECT_PRIVATE_KEY }}
          profile-type: IOS_APP_STORE
=======
      - name: 🧹 Clean Keychain
        run: |
          set -e
          KEYCHAIN_NAME="signing_temp"
          KEYCHAIN_PATH="$HOME/Library/Keychains/${KEYCHAIN_NAME}.keychain-db"
          security list-keychains -d user || true
          security delete-keychain "$KEYCHAIN_PATH" || true
          security create-keychain -p "actions" "$KEYCHAIN_PATH"
          security list-keychains -d user -s "$KEYCHAIN_PATH"
          security default-keychain -s "$KEYCHAIN_PATH"
          security unlock-keychain -p "actions" "$KEYCHAIN_PATH"
          security set-keychain-settings -lut 21600 "$KEYCHAIN_PATH"

      - name: 🔍 Validate .p12 password (non-fatal)
        run: |
          set -euo pipefail
          echo "$IOS_DIST_P12_B64" | base64 --decode > ios_dist.p12
          if ! openssl pkcs12 -info -in ios_dist.p12 -passin pass:"$IOS_DIST_P12_PASSWORD" -nokeys >/dev/null 2>&1; then
            echo "❌ Invalid P12 password or corrupted P12"; exit 1;
          else
            echo "✅ P12 password OK";
          fi
        env:
          IOS_DIST_P12_B64: ${{ secrets.IOS_DIST_P12_B64 }}
          IOS_DIST_P12_PASSWORD: ${{ secrets.IOS_DIST_P12_PASSWORD }}

      - name: 🔧 Import signing certificates (manual)
        run: |
          set -euo pipefail
          KEYCHAIN_PATH="$HOME/Library/Keychains/signing_temp.keychain-db"
          echo "$IOS_DIST_P12_B64" | base64 --decode > ios_dist.p12
          security import ios_dist.p12 -k "$KEYCHAIN_PATH" -P "$IOS_DIST_P12_PASSWORD" -A -t cert -f pkcs12
          security set-key-partition-list -S apple-tool:,apple: -s -k actions "$KEYCHAIN_PATH"
          security find-identity -v -p codesigning || true
        env:
          IOS_DIST_P12_B64: ${{ secrets.IOS_DIST_P12_B64 }}
          IOS_DIST_P12_PASSWORD: ${{ secrets.IOS_DIST_P12_PASSWORD }}

      - name: 📄 Install provisioning profile (Dev from secret)
        run: |
          set -euo pipefail
          PROFILES_DIR="$HOME/Library/MobileDevice/Provisioning Profiles"
          mkdir -p "$PROFILES_DIR"
          echo "$IOS_PROFILE_DEV_B64" | base64 --decode > "$PROFILES_DIR/TrackFlow_Dev_AppStore.mobileprovision"
          echo "Installed profiles:" && ls -la "$PROFILES_DIR"
        env:
          IOS_PROFILE_DEV_B64: ${{ secrets.IOS_PROFILE_DEV_B64 }}
>>>>>>> fed8b729

      - name: 🧮 Set build number (timestamp)
        run: |
          NEW_BUILD_NUMBER=$(date +%Y%m%d%H%M)
          echo "NEW_BUILD_NUMBER=$NEW_BUILD_NUMBER" >> $GITHUB_ENV

      - name: 🔥 Copy Firebase plist (develop)
        run: cp -f ios/config/development/GoogleService-Info-Dev.plist ios/Runner/GoogleService-Info-Dev.plist

      - name: 🔨 Build IPA (develop)
        shell: bash
        run: |
          echo "🚀 Building iOS develop ipa..."
          export NSUnbufferedIO=YES
          set -o pipefail
<<<<<<< HEAD
          flutter build ipa --flavor "$FLAVOR" --release --verbose --export-options-plist=ios/ExportOptions.plist --build-number "$NEW_BUILD_NUMBER" 2>&1 | tee build_ios.log
=======
          arch -arm64 flutter build ipa --flavor develop --release --verbose --export-options-plist=ios/ExportOptions.plist 2>&1 | tee -a build_ios.log
>>>>>>> fed8b729
        env:
          FLUTTER_XCODE_ARGS: "-allowProvisioningUpdates"

      - name: 🧭 Locate IPA
        run: |
          set -e
          IPA=$(ls -1 build/ios/ipa/*.ipa | head -n1)
          echo "IPA_PATH=$IPA" >> $GITHUB_ENV
          echo "Found IPA at: $IPA"

      - name: ✅ Verify IPA
        run: |
          if [ -f "$IPA_PATH" ]; then
            echo "✅ IPA generated: $IPA_PATH"
            echo "📏 Size: $(du -h "$IPA_PATH" | cut -f1)"
          else
            echo "❌ IPA not found"
            ls -la build/ios/ipa/
            exit 1
          fi

      - name: 🍎 Upload to TestFlight (Dev)
        uses: apple-actions/upload-testflight-build@v1
        with:
          app-path: ${{ env.IPA_PATH }}
          issuer-id: ${{ secrets.APP_STORE_CONNECT_ISSUER_ID }}
          api-key-id: ${{ secrets.APP_STORE_CONNECT_KEY_ID }}
          api-private-key: ${{ secrets.APP_STORE_CONNECT_PRIVATE_KEY }}

      - name: 📦 Upload iOS build logs (always)
        if: always()
        uses: actions/upload-artifact@v4
        with:
          name: ios-build-logs
          path: |
            build_ios.log
            ~/Library/Developer/Xcode/DerivedData/**/Logs/Build/*.log
          if-no-files-found: warn<|MERGE_RESOLUTION|>--- conflicted
+++ resolved
@@ -10,16 +10,13 @@
     name: 🍎 iOS Development (TestFlight Internal)
     runs-on: [self-hosted, macOS, X64]
     env:
-<<<<<<< HEAD
       FLAVOR: develop
       SCHEME: develop
       CONFIG: Release-develop
       BUNDLE_ID: com.trackflow.dev
-=======
       LANG: en_US.UTF-8
       LC_ALL: en_US.UTF-8
       RUBYOPT: -Eutf-8
->>>>>>> fed8b729
 
     steps:
       - name: 📥 Checkout code
@@ -88,22 +85,6 @@
             echo "Podfile.lock not found";
           fi
 
-<<<<<<< HEAD
-      - name: 🔧 Import signing certificates
-        uses: apple-actions/import-codesign-certs@v3
-        with:
-          p12-file-base64: ${{ secrets.IOS_DIST_P12_B64 }}
-          p12-password: ${{ secrets.IOS_DIST_P12_PASSWORD }}
-
-      - name: 🔧 Download provisioning profiles (Dev)
-        uses: apple-actions/download-provisioning-profiles@v3
-        with:
-          bundle-id: ${{ env.BUNDLE_ID }}
-          issuer-id: ${{ secrets.APP_STORE_CONNECT_ISSUER_ID }}
-          api-key-id: ${{ secrets.APP_STORE_CONNECT_KEY_ID }}
-          api-private-key: ${{ secrets.APP_STORE_CONNECT_PRIVATE_KEY }}
-          profile-type: IOS_APP_STORE
-=======
       - name: 🧹 Clean Keychain
         run: |
           set -e
@@ -151,7 +132,6 @@
           echo "Installed profiles:" && ls -la "$PROFILES_DIR"
         env:
           IOS_PROFILE_DEV_B64: ${{ secrets.IOS_PROFILE_DEV_B64 }}
->>>>>>> fed8b729
 
       - name: 🧮 Set build number (timestamp)
         run: |
@@ -167,11 +147,7 @@
           echo "🚀 Building iOS develop ipa..."
           export NSUnbufferedIO=YES
           set -o pipefail
-<<<<<<< HEAD
-          flutter build ipa --flavor "$FLAVOR" --release --verbose --export-options-plist=ios/ExportOptions.plist --build-number "$NEW_BUILD_NUMBER" 2>&1 | tee build_ios.log
-=======
-          arch -arm64 flutter build ipa --flavor develop --release --verbose --export-options-plist=ios/ExportOptions.plist 2>&1 | tee -a build_ios.log
->>>>>>> fed8b729
+          arch -arm64 flutter build ipa --flavor develop --release --verbose --export-options-plist=ios/ExportOptions.plist --build-number "$NEW_BUILD_NUMBER" 2>&1 | tee -a build_ios.log
         env:
           FLUTTER_XCODE_ARGS: "-allowProvisioningUpdates"
 
