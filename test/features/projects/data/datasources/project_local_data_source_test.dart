--- conflicted
+++ resolved
@@ -25,29 +25,6 @@
     await isar.close(deleteFromDisk: true);
   });
 
-<<<<<<< HEAD
-  test('should return ProjectDTO when project is cached', () async {
-    final now = DateTime.now();
-    final projectId = UniqueId();
-    final projectMap = {
-      'id': projectId.value,
-      'name': 'Test Project',
-      'description': 'Test Description',
-      'ownerId': 'user1',
-      'createdAt': now.toIso8601String(),
-      'collaborators': [],
-      'collaboratorIds': [],
-    };
-    when(mockBox.get(projectId.value)).thenReturn(projectMap);
-
-    final result = await dataSource.getCachedProject(projectId);
-
-    expect(result, isA<ProjectDTO>());
-    expect(result?.id, projectId.value);
-    expect(result?.name, 'Test Project');
-    expect(result?.description, 'Test Description');
-    expect(result?.ownerId, 'user1');
-=======
   final tProjectDto = ProjectDTO(
     id: '1',
     ownerId: 'owner1',
@@ -63,6 +40,5 @@
     final projects = await isar.projectDocuments.where().findAll();
     expect(projects.length, 1);
     expect(projects.first.id, tProjectDto.id);
->>>>>>> efb5a7dc
   });
 }