--- conflicted
+++ resolved
@@ -20,28 +20,6 @@
         name: ProjectName('Test Project'),
         description: ProjectDescription('Test Description'),
         ownerId: ownerId,
-<<<<<<< HEAD
-        name: name,
-        description: description,
-        createdAt: createdAt,
-        updatedAt: updatedAt,
-      );
-
-      final collaborator = ProjectCollaborator.create(
-        userId: ownerId,
-        role: ProjectRole.owner,
-      );
-
-      final projectWithCollaborator = project.addCollaborator(collaborator);
-
-      final newName = ProjectName('Updated Project Name');
-      final newDescription = ProjectDescription('Updated project description.');
-
-      final updatedProject = projectWithCollaborator.updateProject(
-        requester: ownerId,
-        newName: newName,
-        newDescription: newDescription,
-=======
         collaborators: [
           ProjectCollaborator.create(
             userId: collaboratorId,
@@ -50,39 +28,13 @@
         ],
         createdAt: DateTime.now(),
         updatedAt: DateTime.now(),
->>>>>>> efb5a7dc
       );
     });
 
-<<<<<<< HEAD
-    test('should delete project correctly', () {
-      final project = Project(
-        id: ProjectId.fromUniqueString(id.value),
-        ownerId: ownerId,
-        name: name,
-        description: description,
-        createdAt: createdAt,
-        updatedAt: updatedAt,
-      );
-
-      final collaborator = ProjectCollaborator.create(
-        userId: ownerId,
-        role: ProjectRole.owner,
-      );
-
-      final projectWithCollaborator = project.addCollaborator(collaborator);
-
-      final deletedProject = projectWithCollaborator.deleteProject(requester: ownerId);
-
-      expect(deletedProject.isDeleted, isTrue);
-      expect(deletedProject.updatedAt, isNotNull);
-    });
-=======
     group('removeCollaborator', () {
       test('should remove collaborator successfully', () {
         // Act
         final updatedProject = testProject.removeCollaborator(collaboratorId);
->>>>>>> efb5a7dc
 
         // Assert
         expect(updatedProject.collaborators.length, 0);
@@ -132,14 +84,6 @@
           role: ProjectRole.viewer,
         );
 
-<<<<<<< HEAD
-      final projectWithCollaborator = project.addCollaborator(viewer);
-
-      expect(
-        () => projectWithCollaborator.deleteProject(requester: viewer.userId),
-        throwsA(isA<ProjectPermissionException>()),
-      );
-=======
         // Act
         final updatedProject = testProject.addCollaborator(newCollaborator);
 
@@ -152,7 +96,6 @@
           true,
         );
       });
->>>>>>> efb5a7dc
     });
   });
 }