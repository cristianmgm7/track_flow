import 'package:flutter/material.dart';
import 'package:flutter/foundation.dart';
import 'package:firebase_core/firebase_core.dart';
import 'package:flutter_dotenv/flutter_dotenv.dart';
import 'package:trackflow/core/di/injection.dart';
import 'package:trackflow/core/app/my_app.dart';
import 'package:trackflow/core/utils/app_logger.dart';
import 'package:trackflow/core/app/screens/app_error_screen.dart';
import 'package:trackflow/config/flavor_config.dart';
import 'package:trackflow/config/firebase_config.dart';

void main() async {
  try {
    WidgetsFlutterBinding.ensureInitialized();

    // ✅ CRITICAL: Set default flavor if not already set (needed for tests)
    if (!FlavorConfig.isInitialized) {
      FlavorConfig.setFlavor(Flavor.development);
      AppLogger.info(
        '🧪 TEST MODE: Default flavor set to development',
        tag: 'MAIN',
      );
    }

    // Load environment variables
    String envFile = '.env.${FlavorConfig.name}';
    await dotenv.load(fileName: envFile);
    AppLogger.info('Loaded environment file: $envFile', tag: 'MAIN');

    // Phase 1: Initialize Firebase FIRST (only if not already initialized)
    AppLogger.info(
      '🎯 FLAVOR: ${FlavorConfig.name} - Initializing Firebase...',
      tag: 'MAIN',
    );

    // ✅ Skip Firebase in test environment to prevent connection issues
    const bool isTestMode = bool.fromEnvironment(
      'FLUTTER_TEST',
      defaultValue: false,
    );
    if (!isTestMode && Firebase.apps.isEmpty) {
      try {
<<<<<<< HEAD
        // On Apple platforms prefer platform-default configuration to avoid
        // duplicate default app when a GoogleService-Info.plist is present.
        if (defaultTargetPlatform == TargetPlatform.iOS ||
            defaultTargetPlatform == TargetPlatform.macOS) {
          await Firebase.initializeApp();
        } else {
          await Firebase.initializeApp(options: FirebaseConfig.currentPlatform);
        }
=======
        await Firebase.initializeApp(options: FirebaseConfig.currentPlatform);
>>>>>>> 67b29ab0
        AppLogger.info(
          '✅ Firebase initialized successfully for ${FlavorConfig.name}',
          tag: 'MAIN',
        );
      } catch (e) {
        AppLogger.error('❌ Firebase initialization failed: $e', tag: 'MAIN');
        // Continue without Firebase for integration tests
        if (kDebugMode) {
          AppLogger.info(
            '🧪 Continuing in test mode without Firebase',
            tag: 'MAIN',
          );
        } else {
          rethrow;
        }
      }
    } else if (isTestMode) {
      AppLogger.info(
        '🧪 TEST MODE: Skipping Firebase initialization',
        tag: 'MAIN',
      );
    } else {
      AppLogger.info(
        '✅ Firebase already initialized for ${FlavorConfig.name}',
        tag: 'MAIN',
      );
    }

    // Phase 2: Configure dependencies AFTER Firebase
    AppLogger.info('Configuring dependencies...', tag: 'MAIN');
    await configureDependencies();
    AppLogger.info('Dependencies configured successfully', tag: 'MAIN');

    // Phase 3: Let AppFlowBloc handle app state initialization
    AppLogger.info(
      'Starting app - AppFlowBloc will handle state initialization',
      tag: 'MAIN',
    );

    runApp(MyApp());
  } catch (error, stackTrace) {
    AppLogger.critical(
      'Critical initialization failure: TrackFlow cannot start',
      tag: 'MAIN',
      error: error,
      stackTrace: stackTrace,
    );

    // Run error recovery app
    runApp(_buildErrorRecoveryApp(error));
  }
}

Widget _buildErrorRecoveryApp(Object error) {
  return MaterialApp(
    title: '${FlavorConfig.title} - Recovery Mode',
    theme: ThemeData.dark(),
    home: AppErrorScreen(
      error: error,
      onRetry: () {
        // Restart the app
        main();
      },
    ),
  );
}<|MERGE_RESOLUTION|>--- conflicted
+++ resolved
@@ -40,7 +40,6 @@
     );
     if (!isTestMode && Firebase.apps.isEmpty) {
       try {
-<<<<<<< HEAD
         // On Apple platforms prefer platform-default configuration to avoid
         // duplicate default app when a GoogleService-Info.plist is present.
         if (defaultTargetPlatform == TargetPlatform.iOS ||
@@ -49,9 +48,6 @@
         } else {
           await Firebase.initializeApp(options: FirebaseConfig.currentPlatform);
         }
-=======
-        await Firebase.initializeApp(options: FirebaseConfig.currentPlatform);
->>>>>>> 67b29ab0
         AppLogger.info(
           '✅ Firebase initialized successfully for ${FlavorConfig.name}',
           tag: 'MAIN',
