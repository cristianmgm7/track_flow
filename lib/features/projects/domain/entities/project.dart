--- conflicted
+++ resolved
@@ -87,11 +87,6 @@
     return copyWith(updatedAt: DateTime.now(), isDeleted: true);
   }
 
-<<<<<<< HEAD
-  void addCollaborator(ProjectCollaborator collaborator) {
-    if (!collaborators.contains(collaborator)) {
-      collaborators.add(collaborator);
-=======
   Project addCollaborator(ProjectCollaborator collaborator) {
     if (!collaborators.contains(collaborator)) {
       final updatedCollaborators = List<ProjectCollaborator>.from(collaborators)
@@ -100,25 +95,11 @@
         collaborators: updatedCollaborators,
         updatedAt: DateTime.now(),
       );
->>>>>>> 01ca93a3
     } else {
       throw Exception('Collaborator already exists');
     }
   }
 
-<<<<<<< HEAD
-  void removeCollaborator(UserId userId) {
-    if (collaborators.any((collaborator) => collaborator.userId == userId)) {
-      collaborators.removeWhere(
-        (collaborator) => collaborator.userId == userId,
-      );
-    } else {
-      throw CollaboratorNotFoundException();
-    }
-  }
-
-  void updateCollaboratorRole(UserId userId, ProjectRole role) {
-=======
   Project removeCollaborator(UserId userId) {
     if (userId == ownerId) {
       throw Exception('No se puede eliminar al owner del proyecto');
@@ -136,7 +117,6 @@
   }
 
   Project updateCollaboratorRole(UserId userId, ProjectRole role) {
->>>>>>> 01ca93a3
     final collaborator = collaborators.firstWhere(
       (collaborator) => collaborator.userId == userId,
       orElse: () => throw CollaboratorNotFoundException(),
@@ -149,10 +129,6 @@
         role: role,
         specificPermissions: collaborator.specificPermissions,
       );
-<<<<<<< HEAD
-      collaborators.remove(collaborator);
-      collaborators.add(updatedCollaborator);
-=======
       final updatedCollaborators =
           List<ProjectCollaborator>.from(collaborators)
             ..removeWhere((collaborator) => collaborator.userId == userId)
@@ -161,7 +137,6 @@
         collaborators: updatedCollaborators,
         updatedAt: DateTime.now(),
       );
->>>>>>> 01ca93a3
     } else {
       throw CollaboratorNotFoundException();
     }
