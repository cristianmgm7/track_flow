import 'package:dartz/dartz.dart';
import 'package:equatable/equatable.dart';
import 'package:flutter/material.dart';
import 'package:injectable/injectable.dart';
import 'package:trackflow/core/error/failures.dart';
import 'package:trackflow/core/entities/unique_id.dart';
import 'package:trackflow/features/manage_collaborators/domain/exceptions/manage_collaborator_exception.dart';
import 'package:trackflow/features/manage_collaborators/domain/repositories/manage_collaborators_repository.dart';
import 'package:trackflow/core/session/session_storage.dart';
import 'package:trackflow/features/projects/domain/exceptions/project_exceptions.dart';
import 'package:trackflow/features/projects/domain/value_objects/project_permission.dart';

@immutable
class RemoveCollaboratorParams extends Equatable {
  final ProjectId projectId;
  final UserId collaboratorId;

  const RemoveCollaboratorParams({
    required this.projectId,
    required this.collaboratorId,
  });

  @override
  List<Object?> get props => [projectId, collaboratorId];
}

@lazySingleton
class RemoveCollaboratorUseCase {
  final ManageCollaboratorsRepository _repository;
  final SessionStorage _sessionService;

  RemoveCollaboratorUseCase(this._repository, this._sessionService);

  Future<Either<Failure, void>> call(RemoveCollaboratorParams params) async {
    final userId = _sessionService.getUserId();
    if (userId == null) return left(ServerFailure('No user found'));

    final projectResult = await _repository.getProjectById(params.projectId);
<<<<<<< HEAD
    return projectResult.fold((failure) => left(failure), (project) {
      final currentUserCollaborator = project.collaborators.firstWhere(
        (collaborator) => collaborator.userId.value == userId,
        orElse: () => throw UserNotCollaboratorException(),
=======
    return projectResult.fold((failure) => left(failure), (project) async {
      final currentUserCollaborator = project.collaborators.firstWhere(
        (collaborator) => collaborator.userId.value == userId,
        orElse:
            () =>
                throw ManageCollaboratorException('User is not a collaborator'),
>>>>>>> 01ca93a3
      );

      if (!currentUserCollaborator.hasPermission(
        ProjectPermission.removeCollaborator,
      )) {
        return left(ProjectPermissionException());
      }

      try {
<<<<<<< HEAD
        project.removeCollaborator(params.collaboratorId);
        return _repository.updateProject(project);
      } on CollaboratorNotFoundException catch (e) {
        return left(ServerFailure(e.toString()));
=======
        final updatedProject = project.removeCollaborator(
          params.collaboratorId,
        );
        return await _repository.updateProject(updatedProject);
      } on CollaboratorNotFoundException catch (e) {
        return left(ManageCollaboratorException(e.toString()));
>>>>>>> 01ca93a3
      } catch (e) {
        return left(ServerFailure(e.toString()));
      }
    });
  }
}<|MERGE_RESOLUTION|>--- conflicted
+++ resolved
@@ -36,19 +36,12 @@
     if (userId == null) return left(ServerFailure('No user found'));
 
     final projectResult = await _repository.getProjectById(params.projectId);
-<<<<<<< HEAD
-    return projectResult.fold((failure) => left(failure), (project) {
-      final currentUserCollaborator = project.collaborators.firstWhere(
-        (collaborator) => collaborator.userId.value == userId,
-        orElse: () => throw UserNotCollaboratorException(),
-=======
     return projectResult.fold((failure) => left(failure), (project) async {
       final currentUserCollaborator = project.collaborators.firstWhere(
         (collaborator) => collaborator.userId.value == userId,
         orElse:
             () =>
                 throw ManageCollaboratorException('User is not a collaborator'),
->>>>>>> 01ca93a3
       );
 
       if (!currentUserCollaborator.hasPermission(
@@ -58,19 +51,12 @@
       }
 
       try {
-<<<<<<< HEAD
-        project.removeCollaborator(params.collaboratorId);
-        return _repository.updateProject(project);
-      } on CollaboratorNotFoundException catch (e) {
-        return left(ServerFailure(e.toString()));
-=======
         final updatedProject = project.removeCollaborator(
           params.collaboratorId,
         );
         return await _repository.updateProject(updatedProject);
       } on CollaboratorNotFoundException catch (e) {
         return left(ManageCollaboratorException(e.toString()));
->>>>>>> 01ca93a3
       } catch (e) {
         return left(ServerFailure(e.toString()));
       }
