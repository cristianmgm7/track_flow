--- conflicted
+++ resolved
@@ -3,10 +3,7 @@
 import 'package:trackflow/core/error/failures.dart';
 import 'package:trackflow/features/manage_collaborators/domain/usecases/add_collaborator_usecase.dart';
 import 'package:trackflow/features/manage_collaborators/domain/usecases/get_project_with_user_profiles.dart';
-<<<<<<< HEAD
-=======
 import 'package:trackflow/features/manage_collaborators/domain/usecases/remove_collaborator_usecase.dart';
->>>>>>> 01ca93a3
 import 'package:trackflow/features/manage_collaborators/domain/usecases/update_colaborator_role_usecase.dart';
 import 'manage_collabolators_event.dart';
 import 'manage_collabolators_state.dart';
@@ -17,29 +14,19 @@
   final UpdateCollaboratorRoleUseCase updateCollaboratorRoleUseCase;
   final AddCollaboratorToProjectUseCase addCollaboratorUseCase;
   final GetProjectWithUserProfilesUseCase getProjectWithUserProfilesUseCase;
-<<<<<<< HEAD
-=======
   final RemoveCollaboratorUseCase removeCollaboratorUseCase;
->>>>>>> 01ca93a3
 
   ManageCollaboratorsBloc({
     required this.addCollaboratorUseCase,
-<<<<<<< HEAD
-    required this.getProjectWithUserProfilesUseCase,
-=======
     required this.updateCollaboratorRoleUseCase,
     required this.getProjectWithUserProfilesUseCase,
     required this.removeCollaboratorUseCase,
->>>>>>> 01ca93a3
   }) : super(ManageCollaboratorsInitial()) {
     on<AddCollaborator>(_onAddCollaborator);
     on<UpdateCollaboratorRole>(_onUpdateCollaboratorRole);
     on<JoinProjectWithIdRequested>(_onJoinProjectWithIdRequested);
     on<GetProjectWithUserProfiles>(_onGetProjectWithUserProfiles);
-<<<<<<< HEAD
-=======
     on<RemoveCollaborator>(_onRemoveCollaborator);
->>>>>>> 01ca93a3
   }
 
   Future<void> _onGetProjectWithUserProfiles(
@@ -49,17 +36,10 @@
     final result = await getProjectWithUserProfilesUseCase.call(
       GetProjectWithUserProfilesParams(projectId: event.projectId),
     );
-<<<<<<< HEAD
-    result.fold(
-      (failure) =>
-          emit(ManageCollaboratorsError(_mapFailureToMessage(failure))),
-      (projectWithUserProfiles) =>
-=======
     await result.fold(
       (failure) async =>
           emit(ManageCollaboratorsError(_mapFailureToMessage(failure))),
       (projectWithUserProfiles) async =>
->>>>>>> 01ca93a3
           emit(ManageCollaboratorsLoaded(projectWithUserProfiles)),
     );
   }
@@ -83,12 +63,6 @@
         final updatedResult = await getProjectWithUserProfilesUseCase.call(
           GetProjectWithUserProfilesParams(projectId: event.projectId),
         );
-<<<<<<< HEAD
-        updatedResult.fold(
-          (failure) =>
-              emit(ManageCollaboratorsError(_mapFailureToMessage(failure))),
-          (projectWithUserProfiles) =>
-=======
         await updatedResult.fold(
           (failure) async =>
               emit(ManageCollaboratorsError(_mapFailureToMessage(failure))),
@@ -120,7 +94,6 @@
           (failure) async =>
               emit(ManageCollaboratorsError(_mapFailureToMessage(failure))),
           (projectWithUserProfiles) async =>
->>>>>>> 01ca93a3
               emit(ManageCollaboratorsLoaded(projectWithUserProfiles)),
         );
       },
