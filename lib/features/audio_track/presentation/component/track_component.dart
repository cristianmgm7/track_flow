--- conflicted
+++ resolved
@@ -1,15 +1,12 @@
 import 'package:flutter/material.dart';
 import 'package:intl/intl.dart';
 import 'package:trackflow/core/di/injection.dart';
-<<<<<<< HEAD
-=======
 import 'package:trackflow/core/presentation/widgets/trackflow_action_sheet.dart';
 import 'package:trackflow/core/services/audio_player/audio_player_event.dart';
 import 'package:trackflow/core/services/audio_player/audio_player_state.dart';
 import 'package:trackflow/core/services/audio_player/audioplayer_bloc.dart';
 import 'package:trackflow/core/theme/app_colors.dart';
 import 'package:trackflow/core/theme/app_dimensions.dart';
->>>>>>> 3d8b8520
 import 'package:trackflow/features/audio_cache/domain/usecases/get_cached_audio_path.dart';
 import 'package:trackflow/features/audio_track/domain/entities/audio_track.dart';
 import 'package:trackflow/features/audio_track/presentation/widgets/track_actions.dart';
@@ -67,72 +64,6 @@
 
     return BlocProvider<AudioCacheCubit>(
       create: (context) => AudioCacheCubit(sl<GetCachedAudioPath>()),
-<<<<<<< HEAD
-      child: Padding(
-        padding: const EdgeInsets.symmetric(horizontal: 5.0, vertical: 5.0),
-        child: Card(
-          color: Theme.of(context).colorScheme.surface.withOpacity(0.97),
-          elevation: 2,
-          shape: RoundedRectangleBorder(
-            borderRadius: BorderRadius.circular(16),
-          ),
-          child: Padding(
-            padding: const EdgeInsets.all(16.0),
-            child: Row(
-              crossAxisAlignment: CrossAxisAlignment.center,
-              children: [
-                // Controls section
-                SizedBox(
-                  width: 100, // Fixed width for controls
-                  child: Row(
-                    mainAxisSize: MainAxisSize.min,
-                    children: [
-                      BlocBuilder<AudioCacheCubit, AudioCacheState>(
-                        builder: (context, state) {
-                          final isReady = state is AudioCacheDownloaded;
-                          return Material(
-                            color: isReady ? Colors.blueAccent : Colors.grey,
-                            borderRadius: BorderRadius.circular(8),
-                            child: InkWell(
-                              borderRadius: BorderRadius.circular(8),
-                              onTap: isReady ? onPlay : null,
-                              child: Container(
-                                width: 44,
-                                height: 44,
-                                alignment: Alignment.center,
-                                child: const Icon(
-                                  Icons.play_arrow,
-                                  color: Colors.white,
-                                  size: 28,
-                                ),
-                              ),
-                            ),
-                          );
-                        },
-                      ),
-                      const SizedBox(width: 8),
-                      AudioCacheIcon(remoteUrl: track.url),
-                    ],
-                  ),
-                ),
-                const SizedBox(width: 12),
-                // Info section
-                Expanded(
-                  child: Column(
-                    crossAxisAlignment: CrossAxisAlignment.start,
-                    children: [
-                      Row(
-                        mainAxisAlignment: MainAxisAlignment.spaceBetween,
-                        children: [
-                          Flexible(
-                            child: Text(
-                              track.name,
-                              style: const TextStyle(
-                                fontWeight: FontWeight.bold,
-                                fontSize: 16,
-                              ),
-                              overflow: TextOverflow.ellipsis,
-=======
       child: Card(
         color: AppColors.surface,
         elevation: 2,
@@ -193,18 +124,9 @@
                             style: const TextStyle(
                               fontWeight: FontWeight.bold,
                               fontSize: 16,
->>>>>>> 3d8b8520
                             ),
-                          ),
-<<<<<<< HEAD
-                          const SizedBox(width: 8),
-                          Text(
-                            durationStr,
-                            style: TextStyle(
-                              color: Colors.grey[700],
-                              fontSize: 13,
-                            ),
-=======
+                            overflow: TextOverflow.ellipsis,
+                          ),
                         ),
                         const SizedBox(width: 8),
                         Text(
@@ -212,73 +134,44 @@
                           style: TextStyle(
                             color: Colors.grey[700],
                             fontSize: 13,
->>>>>>> 3d8b8520
-                          ),
-                        ],
-                      ),
-                      const SizedBox(height: 6),
-                      Row(
-                        children: [
-                          CircleAvatar(
-                            radius: 14,
-                            backgroundImage:
-                                uploader.avatarUrl.isNotEmpty
-                                    ? NetworkImage(uploader.avatarUrl)
-                                    : null,
-                            child:
-                                uploader.avatarUrl.isEmpty
-                                    ? Text(
-                                      uploader.name.isNotEmpty
-                                          ? uploader.name.substring(0, 1)
-                                          : '?',
-                                      style: const TextStyle(
-                                        fontSize: 13,
-                                        fontWeight: FontWeight.bold,
-                                      ),
-                                    )
-                                    : null,
-                          ),
-                          const SizedBox(width: 8),
-                          Expanded(
-                            child: Text(
-                              uploader.name.isNotEmpty
-                                  ? uploader.name
-                                  : 'Unknown',
-                              style: const TextStyle(
-                                fontSize: 14,
-                                fontWeight: FontWeight.w500,
-                              ),
-                              overflow: TextOverflow.ellipsis,
+                          ),
+                        ),
+                      ],
+                    ),
+                    const SizedBox(height: 6),
+                    Row(
+                      children: [
+                        CircleAvatar(
+                          radius: 14,
+                          backgroundImage:
+                              uploader.avatarUrl.isNotEmpty
+                                  ? NetworkImage(uploader.avatarUrl)
+                                  : null,
+                          child:
+                              uploader.avatarUrl.isEmpty
+                                  ? Text(
+                                    uploader.name.isNotEmpty
+                                        ? uploader.name.substring(0, 1)
+                                        : '?',
+                                    style: const TextStyle(
+                                      fontSize: 13,
+                                      fontWeight: FontWeight.bold,
+                                    ),
+                                  )
+                                  : null,
+                        ),
+                        const SizedBox(width: 8),
+                        Expanded(
+                          child: Text(
+                            uploader.name.isNotEmpty
+                                ? uploader.name
+                                : 'Unknown',
+                            style: const TextStyle(
+                              fontSize: 14,
+                              fontWeight: FontWeight.w500,
                             ),
-                          ),
-<<<<<<< HEAD
-                          Text(
-                            createdAtStr,
-                            style: TextStyle(
-                              color: Colors.grey[600],
-                              fontSize: 12,
-                            ),
-                          ),
-                        ],
-                      ),
-                    ],
-                  ),
-                ),
-                // Comment button
-                if (onComment != null)
-                  IconButton(
-                    icon: const Icon(Icons.comment, color: Colors.blueAccent),
-                    onPressed: onComment,
-                    tooltip: 'Comment',
-                    constraints: const BoxConstraints(
-                      minWidth: 40,
-                      minHeight: 40,
-                    ),
-                    padding: EdgeInsets.zero,
-                  ),
-              ],
-            ),
-=======
+                            overflow: TextOverflow.ellipsis,
+                          ),
                         ),
                         Text(
                           createdAtStr,
@@ -300,7 +193,6 @@
                 padding: EdgeInsets.zero,
               ),
             ],
->>>>>>> 3d8b8520
           ),
         ),
       ),
