--- conflicted
+++ resolved
@@ -430,288 +430,6 @@
       () => appModule.prefs,
       preResolve: true,
     );
-<<<<<<< HEAD
-    gh.factory<_i254.AudioPlayerBloc>(() => _i254.AudioPlayerBloc());
-    gh.factory<_i508.NavigationCubit>(() => _i508.NavigationCubit());
-    gh.singleton<_i559.DynamicLinkService>(() => _i559.DynamicLinkService());
-    gh.lazySingleton<_i457.FirebaseStorage>(() => appModule.firebaseStorage);
-    gh.lazySingleton<_i59.FirebaseAuth>(() => appModule.firebaseAuth);
-    gh.lazySingleton<_i974.FirebaseFirestore>(
-        () => appModule.firebaseFirestore);
-    gh.lazySingleton<_i116.GoogleSignIn>(() => appModule.googleSignIn);
-    gh.lazySingleton<_i973.InternetConnectionChecker>(
-        () => appModule.internetConnectionChecker);
-    gh.lazySingleton<_i979.Box<Map<dynamic, dynamic>>>(
-        () => appModule.projectsBox);
-    gh.lazySingleton<_i979.Box<_i137.AudioCommentDTO>>(
-        () => appModule.audioCommentsBox);
-    gh.lazySingleton<_i366.AudioCacheLocalDataSource>(
-        () => _i366.AudioCacheLocalDataSourceImpl(
-              gh<_i457.FirebaseStorage>(),
-              gh<_i497.Directory>(),
-            ));
-    gh.lazySingleton<_i16.AudioCacheRepository>(() =>
-        _i1045.AudioCacheRepositoryImpl(gh<_i366.AudioCacheLocalDataSource>()));
-    gh.lazySingleton<_i1010.MagicLinkLocalDataSource>(
-        () => _i1010.MagicLinkLocalDataSourceImpl());
-    gh.lazySingleton<_i509.ProjectDetailRemoteDataSource>(() =>
-        _i509.ProjectDetailRemoteDatasourceImpl(
-            firestore: gh<_i974.FirebaseFirestore>()));
-    gh.lazySingleton<_i912.AudioTrackRemoteDataSource>(
-        () => _i912.AudioTrackRemoteDataSourceImpl(
-              gh<_i974.FirebaseFirestore>(),
-              gh<_i457.FirebaseStorage>(),
-            ));
-    gh.lazySingleton<_i966.AudioCommentRemoteDataSource>(() =>
-        _i966.FirebaseAudioCommentRemoteDataSource(
-            gh<_i974.FirebaseFirestore>()));
-    gh.lazySingleton<_i952.NetworkInfo>(
-        () => _i952.NetworkInfoImpl(gh<_i973.InternetConnectionChecker>()));
-    gh.lazySingleton<_i383.SessionStorage>(
-        () => _i383.SessionStorage(prefs: gh<_i460.SharedPreferences>()));
-    gh.lazySingleton<_i443.GetCachedAudioPath>(
-        () => _i443.GetCachedAudioPath(gh<_i16.AudioCacheRepository>()));
-    gh.lazySingleton<_i442.MagicLinkRemoteDataSource>(() =>
-        _i442.MagicLinkRemoteDataSourceImpl(
-            firestore: gh<_i974.FirebaseFirestore>()));
-    gh.lazySingleton<_i102.ProjectRemoteDataSource>(() =>
-        _i102.ProjectsRemoteDatasSourceImpl(
-            firestore: gh<_i974.FirebaseFirestore>()));
-    gh.lazySingleton<_i744.UserProfileRemoteDataSource>(
-        () => _i744.UserProfileRemoteDataSourceImpl(
-              gh<_i974.FirebaseFirestore>(),
-              gh<_i457.FirebaseStorage>(),
-            ));
-    gh.lazySingleton<_i334.ProjectsLocalDataSource>(() =>
-        _i334.ProjectsLocalDataSourceImpl(
-            box: gh<_i979.Box<Map<dynamic, dynamic>>>()));
-    gh.lazySingleton<_i93.ManageCollaboratorsRemoteDataSource>(() =>
-        _i93.ManageCollaboratorsRemoteDataSourceImpl(
-          userProfileRemoteDataSource: gh<_i744.UserProfileRemoteDataSource>(),
-          firestore: gh<_i974.FirebaseFirestore>(),
-        ));
-    gh.lazySingleton<_i839.UserProfileRepository>(() =>
-        _i416.UserProfileRepositoryImpl(
-            gh<_i744.UserProfileRemoteDataSource>()));
-    gh.lazySingleton<_i703.ProjectDetailRepository>(
-        () => _i167.ProjectDetailRepositoryImpl(
-              remoteDataSource: gh<_i509.ProjectDetailRemoteDataSource>(),
-              networkInfo: gh<_i952.NetworkInfo>(),
-            ));
-    gh.lazySingleton<_i698.AudioCommentLocalDataSource>(() =>
-        _i698.HiveAudioCommentLocalDataSource(
-            gh<_i979.Box<_i137.AudioCommentDTO>>()));
-    gh.factory<_i524.MagicLinkRepository>(() =>
-        _i133.MagicLinkRepositoryImp(gh<_i442.MagicLinkRemoteDataSource>()));
-    gh.lazySingleton<_i991.AudioCommentRepository>(() =>
-        _i337.AudioCommentRepositoryImpl(
-            remoteDataSource: gh<_i966.AudioCommentRemoteDataSource>()));
-    gh.factory<_i120.GetUserProfileUseCase>(() => _i120.GetUserProfileUseCase(
-          gh<_i839.UserProfileRepository>(),
-          gh<_i383.SessionStorage>(),
-        ));
-    gh.factory<_i435.UpdateUserProfileUseCase>(
-        () => _i435.UpdateUserProfileUseCase(
-              gh<_i839.UserProfileRepository>(),
-              gh<_i383.SessionStorage>(),
-            ));
-    gh.factory<_i218.UserProfileBloc>(() => _i218.UserProfileBloc(
-          getUserProfileUseCase: gh<_i120.GetUserProfileUseCase>(),
-          updateUserProfileUseCase: gh<_i435.UpdateUserProfileUseCase>(),
-        ));
-    gh.lazySingleton<_i661.ConsumeMagicLinkUseCase>(
-        () => _i661.ConsumeMagicLinkUseCase(gh<_i524.MagicLinkRepository>()));
-    gh.lazySingleton<_i741.ValidateMagicLinkUseCase>(
-        () => _i741.ValidateMagicLinkUseCase(gh<_i524.MagicLinkRepository>()));
-    gh.lazySingleton<_i1050.GetMagicLinkStatusUseCase>(() =>
-        _i1050.GetMagicLinkStatusUseCase(gh<_i524.MagicLinkRepository>()));
-    gh.lazySingleton<_i856.ResendMagicLinkUseCase>(
-        () => _i856.ResendMagicLinkUseCase(gh<_i524.MagicLinkRepository>()));
-    gh.lazySingleton<_i864.AudioTrackRepository>(() =>
-        _i181.AudioTrackRepositoryImpl(gh<_i912.AudioTrackRemoteDataSource>()));
-    gh.lazySingleton<_i1063.ManageCollaboratorsRepository>(
-        () => _i1050.ManageCollaboratorsRepositoryImpl(
-              remoteDataSourceManageCollaborators:
-                  gh<_i93.ManageCollaboratorsRemoteDataSource>(),
-              networkInfo: gh<_i952.NetworkInfo>(),
-              projectRemoteDataSource: gh<_i102.ProjectRemoteDataSource>(),
-            ));
-    gh.lazySingleton<_i391.JoinProjectWithIdUseCase>(
-        () => _i391.JoinProjectWithIdUseCase(
-              gh<_i703.ProjectDetailRepository>(),
-              gh<_i1063.ManageCollaboratorsRepository>(),
-              gh<_i383.SessionStorage>(),
-            ));
-    gh.factory<_i721.AudioCacheCubit>(
-        () => _i721.AudioCacheCubit(gh<_i443.GetCachedAudioPath>()));
-    gh.lazySingleton<_i263.GetProjectByIdUseCase>(
-        () => _i263.GetProjectByIdUseCase(gh<_i703.ProjectDetailRepository>()));
-    gh.lazySingleton<_i1022.ProjectsRepository>(
-        () => _i553.ProjectsRepositoryImpl(
-              remoteDataSource: gh<_i102.ProjectRemoteDataSource>(),
-              localDataSource: gh<_i334.ProjectsLocalDataSource>(),
-              networkInfo: gh<_i952.NetworkInfo>(),
-            ));
-    gh.lazySingleton<_i394.ProjectTrackService>(
-        () => _i394.ProjectTrackService(gh<_i864.AudioTrackRepository>()));
-    gh.lazySingleton<_i933.LoadUserProfileCollaboratorsUseCase>(() =>
-        _i933.LoadUserProfileCollaboratorsUseCase(
-            gh<_i1063.ManageCollaboratorsRepository>()));
-    gh.lazySingleton<_i40.GetProjectWithUserProfilesUseCase>(
-        () => _i40.GetProjectWithUserProfilesUseCase(
-              gh<_i1063.ManageCollaboratorsRepository>(),
-              gh<_i703.ProjectDetailRepository>(),
-            ));
-    gh.lazySingleton<_i20.DeleteAudioTrack>(() => _i20.DeleteAudioTrack(
-          gh<_i383.SessionStorage>(),
-          gh<_i703.ProjectDetailRepository>(),
-          gh<_i394.ProjectTrackService>(),
-        ));
-    gh.lazySingleton<_i881.WatchTracksByProjectIdUseCase>(() =>
-        _i881.WatchTracksByProjectIdUseCase(gh<_i864.AudioTrackRepository>()));
-    gh.lazySingleton<_i134.ProjectCommentService>(
-        () => _i134.ProjectCommentService(gh<_i991.AudioCommentRepository>()));
-    gh.factory<_i376.ProjectDetailBloc>(() => _i376.ProjectDetailBloc(
-          getProjectById: gh<_i263.GetProjectByIdUseCase>(),
-          watchTracksByProjectId: gh<_i881.WatchTracksByProjectIdUseCase>(),
-          loadUserProfileCollaborators:
-              gh<_i933.LoadUserProfileCollaboratorsUseCase>(),
-        ));
-    gh.lazySingleton<_i521.LeaveProjectUseCase>(() => _i521.LeaveProjectUseCase(
-          gh<_i1063.ManageCollaboratorsRepository>(),
-          gh<_i383.SessionStorage>(),
-        ));
-    gh.lazySingleton<_i1043.DeleteProjectUseCase>(
-        () => _i1043.DeleteProjectUseCase(
-              gh<_i1022.ProjectsRepository>(),
-              gh<_i383.SessionStorage>(),
-            ));
-    gh.lazySingleton<_i594.CreateProjectUseCase>(
-        () => _i594.CreateProjectUseCase(
-              gh<_i1022.ProjectsRepository>(),
-              gh<_i383.SessionStorage>(),
-            ));
-    gh.lazySingleton<_i532.UpdateProjectUseCase>(
-        () => _i532.UpdateProjectUseCase(
-              gh<_i1022.ProjectsRepository>(),
-              gh<_i383.SessionStorage>(),
-            ));
-    gh.lazySingleton<_i398.AddCollaboratorToProjectUseCase>(
-        () => _i398.AddCollaboratorToProjectUseCase(
-              gh<_i703.ProjectDetailRepository>(),
-              gh<_i1063.ManageCollaboratorsRepository>(),
-              gh<_i383.SessionStorage>(),
-            ));
-    gh.lazySingleton<_i81.UpdateCollaboratorRoleUseCase>(
-        () => _i81.UpdateCollaboratorRoleUseCase(
-              gh<_i703.ProjectDetailRepository>(),
-              gh<_i1063.ManageCollaboratorsRepository>(),
-              gh<_i383.SessionStorage>(),
-            ));
-    gh.lazySingleton<_i151.RemoveCollaboratorUseCase>(
-        () => _i151.RemoveCollaboratorUseCase(
-              gh<_i703.ProjectDetailRepository>(),
-              gh<_i1063.ManageCollaboratorsRepository>(),
-              gh<_i383.SessionStorage>(),
-            ));
-    gh.factory<_i1071.ProjectSyncService>(() => _i1071.ProjectSyncService(
-          repository: gh<_i1022.ProjectsRepository>(),
-          localDataSource: gh<_i334.ProjectsLocalDataSource>(),
-        ));
-    gh.lazySingleton<_i956.UploadAudioTrackUseCase>(
-        () => _i956.UploadAudioTrackUseCase(
-              gh<_i394.ProjectTrackService>(),
-              gh<_i703.ProjectDetailRepository>(),
-              gh<_i383.SessionStorage>(),
-            ));
-    gh.lazySingleton<_i461.WatchAllProjectsUseCase>(
-        () => _i461.WatchAllProjectsUseCase(
-              gh<_i1022.ProjectsRepository>(),
-              gh<_i383.SessionStorage>(),
-            ));
-    gh.lazySingleton<_i104.AuthRepository>(() => _i447.AuthRepositoryImpl(
-          auth: gh<_i59.FirebaseAuth>(),
-          googleSignIn: gh<_i116.GoogleSignIn>(),
-          prefs: gh<_i460.SharedPreferences>(),
-          networkInfo: gh<_i952.NetworkInfo>(),
-          firestore: gh<_i974.FirebaseFirestore>(),
-          projectSyncService: gh<_i1071.ProjectSyncService>(),
-        ));
-    gh.factory<_i719.AudioTrackBloc>(() => _i719.AudioTrackBloc(
-          watchAudioTracksByProject: gh<_i881.WatchTracksByProjectIdUseCase>(),
-          deleteAudioTrack: gh<_i20.DeleteAudioTrack>(),
-          uploadAudioTrackUseCase: gh<_i956.UploadAudioTrackUseCase>(),
-        ));
-    gh.lazySingleton<_i900.AddAudioCommentUseCase>(
-        () => _i900.AddAudioCommentUseCase(
-              gh<_i134.ProjectCommentService>(),
-              gh<_i703.ProjectDetailRepository>(),
-              gh<_i383.SessionStorage>(),
-            ));
-    gh.lazySingleton<_i747.DeleteAudioCommentUseCase>(
-        () => _i747.DeleteAudioCommentUseCase(
-              gh<_i134.ProjectCommentService>(),
-              gh<_i703.ProjectDetailRepository>(),
-              gh<_i383.SessionStorage>(),
-            ));
-    gh.factory<_i438.ManageCollaboratorsBloc>(() =>
-        _i438.ManageCollaboratorsBloc(
-          addCollaboratorUseCase: gh<_i398.AddCollaboratorToProjectUseCase>(),
-          updateCollaboratorRoleUseCase:
-              gh<_i81.UpdateCollaboratorRoleUseCase>(),
-          getProjectWithUserProfilesUseCase:
-              gh<_i40.GetProjectWithUserProfilesUseCase>(),
-          removeCollaboratorUseCase: gh<_i151.RemoveCollaboratorUseCase>(),
-          leaveProjectUseCase: gh<_i521.LeaveProjectUseCase>(),
-        ));
-    gh.lazySingleton<_i38.WatchCommentsByTrackUseCase>(() =>
-        _i38.WatchCommentsByTrackUseCase(gh<_i134.ProjectCommentService>()));
-    gh.factory<_i534.ProjectsBloc>(() => _i534.ProjectsBloc(
-          createProject: gh<_i594.CreateProjectUseCase>(),
-          updateProject: gh<_i532.UpdateProjectUseCase>(),
-          deleteProject: gh<_i1043.DeleteProjectUseCase>(),
-          watchAllProjects: gh<_i461.WatchAllProjectsUseCase>(),
-        ));
-    gh.lazySingleton<_i690.GoogleSignInUseCase>(
-        () => _i690.GoogleSignInUseCase(gh<_i104.AuthRepository>()));
-    gh.lazySingleton<_i836.GetAuthStateUseCase>(
-        () => _i836.GetAuthStateUseCase(gh<_i104.AuthRepository>()));
-    gh.lazySingleton<_i442.OnboardingUseCase>(
-        () => _i442.OnboardingUseCase(gh<_i104.AuthRepository>()));
-    gh.lazySingleton<_i843.SignInUseCase>(
-        () => _i843.SignInUseCase(gh<_i104.AuthRepository>()));
-    gh.lazySingleton<_i490.SignUpUseCase>(
-        () => _i490.SignUpUseCase(gh<_i104.AuthRepository>()));
-    gh.lazySingleton<_i488.SignOutUseCase>(
-        () => _i488.SignOutUseCase(gh<_i104.AuthRepository>()));
-    gh.lazySingleton<_i179.GenerateMagicLinkUseCase>(
-        () => _i179.GenerateMagicLinkUseCase(
-              gh<_i524.MagicLinkRepository>(),
-              gh<_i104.AuthRepository>(),
-            ));
-    gh.factory<_i257.AudioCommentBloc>(() => _i257.AudioCommentBloc(
-          watchCommentsByTrackUseCase: gh<_i38.WatchCommentsByTrackUseCase>(),
-          addAudioCommentUseCase: gh<_i900.AddAudioCommentUseCase>(),
-          deleteAudioCommentUseCase: gh<_i747.DeleteAudioCommentUseCase>(),
-        ));
-    gh.factory<_i253.MagicLinkBloc>(() => _i253.MagicLinkBloc(
-          generateMagicLink: gh<_i179.GenerateMagicLinkUseCase>(),
-          validateMagicLink: gh<_i741.ValidateMagicLinkUseCase>(),
-          consumeMagicLink: gh<_i661.ConsumeMagicLinkUseCase>(),
-          resendMagicLink: gh<_i856.ResendMagicLinkUseCase>(),
-          getMagicLinkStatus: gh<_i1050.GetMagicLinkStatusUseCase>(),
-          joinProjectWithId: gh<_i391.JoinProjectWithIdUseCase>(),
-          authRepository: gh<_i104.AuthRepository>(),
-        ));
-    gh.factory<_i340.AuthBloc>(() => _i340.AuthBloc(
-          signIn: gh<_i843.SignInUseCase>(),
-          signUp: gh<_i490.SignUpUseCase>(),
-          signOut: gh<_i488.SignOutUseCase>(),
-          googleSignIn: gh<_i690.GoogleSignInUseCase>(),
-          getAuthState: gh<_i836.GetAuthStateUseCase>(),
-          onboarding: gh<_i442.OnboardingUseCase>(),
-        ));
-=======
     gh.factory<_i44.SkipToNextUseCase>(
       () => _i44.SkipToNextUseCase(
         playbackService: gh<_i3.AudioPlaybackService>(),
@@ -1282,7 +1000,6 @@
         watchUserProfilesUseCase: gh<_i87.WatchUserProfilesUseCase>(),
       ),
     );
->>>>>>> efb5a7dc
     return this;
   }
 }
