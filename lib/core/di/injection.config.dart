// GENERATED CODE - DO NOT MODIFY BY HAND

// **************************************************************************
// InjectableConfigGenerator
// **************************************************************************

// ignore_for_file: type=lint
// coverage:ignore-file

// ignore_for_file: no_leading_underscores_for_library_prefixes
import 'package:cloud_firestore/cloud_firestore.dart' as _i974;
import 'package:firebase_auth/firebase_auth.dart' as _i59;
import 'package:get_it/get_it.dart' as _i174;
import 'package:google_sign_in/google_sign_in.dart' as _i116;
import 'package:hive/hive.dart' as _i979;
import 'package:injectable/injectable.dart' as _i526;
import 'package:internet_connection_checker/internet_connection_checker.dart'
    as _i973;
import 'package:shared_preferences/shared_preferences.dart' as _i460;
import 'package:trackflow/core/di/app_module.dart' as _i850;
import 'package:trackflow/core/network/network_info.dart' as _i952;
import 'package:trackflow/core/services/dynamic_link_service.dart' as _i559;
import 'package:trackflow/core/session/session_storage.dart' as _i383;
import 'package:trackflow/core/sync/project_sync_service.dart' as _i1071;
import 'package:trackflow/features/auth/data/repositories/auth_repository_impl.dart'
    as _i447;
import 'package:trackflow/features/auth/domain/repositories/auth_repository.dart'
    as _i104;
import 'package:trackflow/features/auth/domain/usecases/get_auth_state_usecase.dart'
    as _i836;
import 'package:trackflow/features/auth/domain/usecases/google_sign_in_usecase.dart'
    as _i690;
import 'package:trackflow/features/auth/domain/usecases/onboarding_usacase.dart'
    as _i442;
import 'package:trackflow/features/auth/domain/usecases/sign_in_usecase.dart'
    as _i843;
import 'package:trackflow/features/auth/domain/usecases/sign_out_usecase.dart'
    as _i488;
import 'package:trackflow/features/auth/domain/usecases/sign_up_usecase.dart'
    as _i490;
import 'package:trackflow/features/auth/presentation/bloc/auth_bloc.dart'
    as _i340;
import 'package:trackflow/features/magic_link/data/datasources/magic_link_local_data_source.dart'
    as _i1010;
import 'package:trackflow/features/magic_link/data/datasources/magic_link_remote_data_source.dart'
    as _i442;
import 'package:trackflow/features/magic_link/data/repositories/magic_link_impl.dart'
    as _i133;
import 'package:trackflow/features/magic_link/domain/repositories/magic_link_repository.dart'
    as _i524;
import 'package:trackflow/features/magic_link/domain/usecases/consume_magic_link_use_case.dart'
    as _i661;
import 'package:trackflow/features/magic_link/domain/usecases/generate_magic_link_use_case.dart'
    as _i179;
import 'package:trackflow/features/magic_link/domain/usecases/get_magic_link_status_use_case.dart'
    as _i1050;
import 'package:trackflow/features/magic_link/domain/usecases/resend_magic_link_use_case.dart'
    as _i856;
import 'package:trackflow/features/magic_link/domain/usecases/validate_magic_link_use_case.dart'
    as _i741;
import 'package:trackflow/features/magic_link/presentation/blocs/magic_link_bloc.dart'
    as _i253;
import 'package:trackflow/features/manage_collaborators/data/datasources/manage_collabolators_remote_datasource.dart'
    as _i93;
import 'package:trackflow/features/manage_collaborators/data/repositories/manage_collaborators_repository_impl.dart'
    as _i1050;
import 'package:trackflow/features/manage_collaborators/domain/repositories/manage_collaborators_repository.dart'
    as _i1063;
import 'package:trackflow/features/manage_collaborators/domain/usecases/add_collaborator_usecase.dart'
    as _i398;
import 'package:trackflow/features/manage_collaborators/domain/usecases/get_project_with_user_profiles.dart'
    as _i40;
import 'package:trackflow/features/manage_collaborators/domain/usecases/join_project_with_id_usecase.dart'
    as _i391;
import 'package:trackflow/features/manage_collaborators/domain/usecases/remove_collaborator_usecase.dart'
    as _i151;
import 'package:trackflow/features/manage_collaborators/domain/usecases/update_colaborator_role_usecase.dart'
    as _i81;
import 'package:trackflow/features/manage_collaborators/presentation/bloc/manage_collabolators_bloc.dart'
    as _i438;
import 'package:trackflow/features/navegation/presentation/cubit/naviegation_cubit.dart'
    as _i508;
import 'package:trackflow/features/project_detail/data/datasource/project_detail_remote_datasource.dart'
    as _i509;
import 'package:trackflow/features/project_detail/data/repositories/project_detail_repository_impl.dart'
    as _i167;
import 'package:trackflow/features/project_detail/domain/repositories/project_detail_repository.dart'
    as _i703;
import 'package:trackflow/features/project_detail/domain/usecases/leave_project_usecase.dart'
    as _i650;
import 'package:trackflow/features/project_detail/domain/usecases/load_user_profile_collaborators_usecase.dart'
    as _i147;
import 'package:trackflow/features/project_detail/presentation/bloc/project_detail_bloc.dart'
    as _i376;
import 'package:trackflow/features/projects/data/datasources/project_local_data_source.dart'
    as _i334;
import 'package:trackflow/features/projects/data/datasources/project_remote_data_source.dart'
    as _i102;
import 'package:trackflow/features/projects/data/repositories/projects_repository_impl.dart'
    as _i553;
import 'package:trackflow/features/projects/domain/repositories/projects_repository.dart'
    as _i1022;
import 'package:trackflow/features/projects/domain/usecases/create_project_usecase.dart'
    as _i594;
import 'package:trackflow/features/projects/domain/usecases/delete_project_usecase.dart'
    as _i1043;
import 'package:trackflow/features/projects/domain/usecases/update_project_usecase.dart'
    as _i532;
import 'package:trackflow/features/projects/domain/usecases/watch_all_projects_usecase.dart'
    as _i461;
import 'package:trackflow/features/projects/presentation/blocs/projects_bloc.dart'
    as _i534;
import 'package:trackflow/features/user_profile/data/datasources/user_profile_remote_datasource.dart'
    as _i744;
import 'package:trackflow/features/user_profile/data/repositories/user_profile_repository_impl.dart'
    as _i416;
import 'package:trackflow/features/user_profile/domain/repositories/user_profile_repository.dart'
    as _i839;
import 'package:trackflow/features/user_profile/domain/usecases/get_user_profile_usecase.dart'
    as _i120;
import 'package:trackflow/features/user_profile/domain/usecases/update_user_profile_usecase.dart'
    as _i435;
import 'package:trackflow/features/user_profile/presentation/bloc/user_profile_bloc.dart'
    as _i218;

extension GetItInjectableX on _i174.GetIt {
// initializes the registration of main-scope dependencies inside of GetIt
  Future<_i174.GetIt> init({
    String? environment,
    _i526.EnvironmentFilter? environmentFilter,
  }) async {
    final gh = _i526.GetItHelper(
      this,
      environment,
      environmentFilter,
    );
    final appModule = _$AppModule();
    await gh.factoryAsync<_i460.SharedPreferences>(
      () => appModule.prefs,
      preResolve: true,
    );
    gh.factory<_i508.NavigationCubit>(() => _i508.NavigationCubit());
    gh.singleton<_i559.DynamicLinkService>(() => _i559.DynamicLinkService());
    gh.lazySingleton<_i59.FirebaseAuth>(() => appModule.firebaseAuth);
    gh.lazySingleton<_i974.FirebaseFirestore>(
        () => appModule.firebaseFirestore);
    gh.lazySingleton<_i116.GoogleSignIn>(() => appModule.googleSignIn);
    gh.lazySingleton<_i973.InternetConnectionChecker>(
        () => appModule.internetConnectionChecker);
    gh.lazySingleton<_i979.Box<Map<dynamic, dynamic>>>(
        () => appModule.projectsBox);
    gh.lazySingleton<_i1010.MagicLinkLocalDataSource>(
        () => _i1010.MagicLinkLocalDataSourceImpl());
    gh.lazySingleton<_i509.ProjectDetailRemoteDataSource>(() =>
        _i509.ProjectDetailRemoteDatasourceImpl(
            firestore: gh<_i974.FirebaseFirestore>()));
    gh.lazySingleton<_i952.NetworkInfo>(
        () => _i952.NetworkInfoImpl(gh<_i973.InternetConnectionChecker>()));
    gh.lazySingleton<_i383.SessionStorage>(
        () => _i383.SessionStorage(prefs: gh<_i460.SharedPreferences>()));
    gh.lazySingleton<_i442.MagicLinkRemoteDataSource>(() =>
        _i442.MagicLinkRemoteDataSourceImpl(
            firestore: gh<_i974.FirebaseFirestore>()));
    gh.lazySingleton<_i102.ProjectRemoteDataSource>(() =>
        _i102.ProjectsRemoteDatasSourceImpl(
            firestore: gh<_i974.FirebaseFirestore>()));
    gh.lazySingleton<_i334.ProjectsLocalDataSource>(() =>
        _i334.ProjectsLocalDataSourceImpl(
            box: gh<_i979.Box<Map<dynamic, dynamic>>>()));
    gh.lazySingleton<_i744.UserProfileRemoteDataSource>(() =>
        _i744.UserProfileRemoteDataSourceImpl(gh<_i974.FirebaseFirestore>()));
    gh.lazySingleton<_i703.ProjectDetailRepository>(
        () => _i167.ProjectDetailRepositoryImpl(
              remoteDataSource: gh<_i509.ProjectDetailRemoteDataSource>(),
              networkInfo: gh<_i952.NetworkInfo>(),
            ));
    gh.factory<_i524.MagicLinkRepository>(() =>
        _i133.MagicLinkRepositoryImp(gh<_i442.MagicLinkRemoteDataSource>()));
    gh.lazySingleton<_i661.ConsumeMagicLinkUseCase>(
        () => _i661.ConsumeMagicLinkUseCase(gh<_i524.MagicLinkRepository>()));
    gh.lazySingleton<_i741.ValidateMagicLinkUseCase>(
        () => _i741.ValidateMagicLinkUseCase(gh<_i524.MagicLinkRepository>()));
    gh.lazySingleton<_i1050.GetMagicLinkStatusUseCase>(() =>
        _i1050.GetMagicLinkStatusUseCase(gh<_i524.MagicLinkRepository>()));
    gh.lazySingleton<_i856.ResendMagicLinkUseCase>(
        () => _i856.ResendMagicLinkUseCase(gh<_i524.MagicLinkRepository>()));
    gh.lazySingleton<_i650.LeaveProjectUseCase>(() => _i650.LeaveProjectUseCase(
          gh<_i703.ProjectDetailRepository>(),
          gh<_i383.SessionStorage>(),
        ));
    gh.lazySingleton<_i147.LoadUserProfileCollaboratorsUseCase>(() =>
        _i147.LoadUserProfileCollaboratorsUseCase(
            gh<_i703.ProjectDetailRepository>()));
    gh.lazySingleton<_i1022.ProjectsRepository>(
        () => _i553.ProjectsRepositoryImpl(
              remoteDataSource: gh<_i102.ProjectRemoteDataSource>(),
              localDataSource: gh<_i334.ProjectsLocalDataSource>(),
              networkInfo: gh<_i952.NetworkInfo>(),
            ));
    gh.lazySingleton<_i93.ManageCollaboratorsRemoteDataSource>(() =>
        _i93.ManageCollaboratorsRemoteDataSourceImpl(
          userProfileRemoteDataSource: gh<_i744.UserProfileRemoteDataSource>(),
          firestore: gh<_i974.FirebaseFirestore>(),
        ));
    gh.lazySingleton<_i839.UserProfileRepository>(() =>
        _i416.UserProfileRepositoryImpl(
            gh<_i744.UserProfileRemoteDataSource>()));
    gh.lazySingleton<_i1043.DeleteProjectUseCase>(
        () => _i1043.DeleteProjectUseCase(
              gh<_i1022.ProjectsRepository>(),
              gh<_i383.SessionStorage>(),
            ));
    gh.lazySingleton<_i594.CreateProjectUseCase>(
        () => _i594.CreateProjectUseCase(
              gh<_i1022.ProjectsRepository>(),
              gh<_i383.SessionStorage>(),
            ));
    gh.lazySingleton<_i532.UpdateProjectUseCase>(
        () => _i532.UpdateProjectUseCase(
              gh<_i1022.ProjectsRepository>(),
              gh<_i383.SessionStorage>(),
            ));
    gh.factory<_i120.GetUserProfileUseCase>(() => _i120.GetUserProfileUseCase(
          gh<_i839.UserProfileRepository>(),
          gh<_i383.SessionStorage>(),
        ));
    gh.factory<_i435.UpdateUserProfileUseCase>(
        () => _i435.UpdateUserProfileUseCase(
              gh<_i839.UserProfileRepository>(),
              gh<_i383.SessionStorage>(),
            ));
    gh.factory<_i218.UserProfileBloc>(() => _i218.UserProfileBloc(
          getUserProfileUseCase: gh<_i120.GetUserProfileUseCase>(),
          updateUserProfileUseCase: gh<_i435.UpdateUserProfileUseCase>(),
        ));
    gh.factory<_i376.ProjectDetailBloc>(() => _i376.ProjectDetailBloc(
          getUserProfileCollaborators:
              gh<_i147.LoadUserProfileCollaboratorsUseCase>(),
          leaveProjectUseCase: gh<_i650.LeaveProjectUseCase>(),
        ));
    gh.factory<_i1071.ProjectSyncService>(() => _i1071.ProjectSyncService(
          repository: gh<_i1022.ProjectsRepository>(),
          localDataSource: gh<_i334.ProjectsLocalDataSource>(),
        ));
    gh.lazySingleton<_i1063.ManageCollaboratorsRepository>(
        () => _i1050.ManageCollaboratorsRepositoryImpl(
              remoteDataSourceManageCollaborators:
                  gh<_i93.ManageCollaboratorsRemoteDataSource>(),
              networkInfo: gh<_i952.NetworkInfo>(),
              projectRemoteDataSource: gh<_i102.ProjectRemoteDataSource>(),
            ));
    gh.lazySingleton<_i461.WatchAllProjectsUseCase>(
        () => _i461.WatchAllProjectsUseCase(
              gh<_i1022.ProjectsRepository>(),
              gh<_i383.SessionStorage>(),
            ));
    gh.lazySingleton<_i104.AuthRepository>(() => _i447.AuthRepositoryImpl(
          auth: gh<_i59.FirebaseAuth>(),
          googleSignIn: gh<_i116.GoogleSignIn>(),
          prefs: gh<_i460.SharedPreferences>(),
          networkInfo: gh<_i952.NetworkInfo>(),
          firestore: gh<_i974.FirebaseFirestore>(),
          projectSyncService: gh<_i1071.ProjectSyncService>(),
        ));
    gh.lazySingleton<_i40.GetProjectWithUserProfilesUseCase>(
        () => _i40.GetProjectWithUserProfilesUseCase(
              gh<_i1063.ManageCollaboratorsRepository>(),
              gh<_i703.ProjectDetailRepository>(),
            ));
    gh.lazySingleton<_i398.AddCollaboratorToProjectUseCase>(
        () => _i398.AddCollaboratorToProjectUseCase(
              gh<_i1063.ManageCollaboratorsRepository>(),
              gh<_i383.SessionStorage>(),
            ));
    gh.lazySingleton<_i81.UpdateCollaboratorRoleUseCase>(
        () => _i81.UpdateCollaboratorRoleUseCase(
              gh<_i1063.ManageCollaboratorsRepository>(),
              gh<_i383.SessionStorage>(),
            ));
    gh.lazySingleton<_i151.RemoveCollaboratorUseCase>(
        () => _i151.RemoveCollaboratorUseCase(
              gh<_i1063.ManageCollaboratorsRepository>(),
              gh<_i383.SessionStorage>(),
            ));
    gh.lazySingleton<_i391.JoinProjectWithIdUseCase>(
        () => _i391.JoinProjectWithIdUseCase(
              gh<_i1063.ManageCollaboratorsRepository>(),
              gh<_i383.SessionStorage>(),
            ));
    gh.factory<_i534.ProjectsBloc>(() => _i534.ProjectsBloc(
          createProject: gh<_i594.CreateProjectUseCase>(),
          updateProject: gh<_i532.UpdateProjectUseCase>(),
          deleteProject: gh<_i1043.DeleteProjectUseCase>(),
          watchAllProjects: gh<_i461.WatchAllProjectsUseCase>(),
        ));
<<<<<<< HEAD
=======
    gh.factory<_i438.ManageCollaboratorsBloc>(() =>
        _i438.ManageCollaboratorsBloc(
          addCollaboratorUseCase: gh<_i398.AddCollaboratorToProjectUseCase>(),
          updateCollaboratorRoleUseCase:
              gh<_i81.UpdateCollaboratorRoleUseCase>(),
          getProjectWithUserProfilesUseCase:
              gh<_i40.GetProjectWithUserProfilesUseCase>(),
          removeCollaboratorUseCase: gh<_i151.RemoveCollaboratorUseCase>(),
        ));
>>>>>>> 01ca93a3
    gh.lazySingleton<_i690.GoogleSignInUseCase>(
        () => _i690.GoogleSignInUseCase(gh<_i104.AuthRepository>()));
    gh.lazySingleton<_i836.GetAuthStateUseCase>(
        () => _i836.GetAuthStateUseCase(gh<_i104.AuthRepository>()));
    gh.lazySingleton<_i442.OnboardingUseCase>(
        () => _i442.OnboardingUseCase(gh<_i104.AuthRepository>()));
    gh.lazySingleton<_i843.SignInUseCase>(
        () => _i843.SignInUseCase(gh<_i104.AuthRepository>()));
    gh.lazySingleton<_i490.SignUpUseCase>(
        () => _i490.SignUpUseCase(gh<_i104.AuthRepository>()));
    gh.lazySingleton<_i488.SignOutUseCase>(
        () => _i488.SignOutUseCase(gh<_i104.AuthRepository>()));
    gh.lazySingleton<_i179.GenerateMagicLinkUseCase>(
        () => _i179.GenerateMagicLinkUseCase(
              gh<_i524.MagicLinkRepository>(),
              gh<_i104.AuthRepository>(),
            ));
    gh.factory<_i438.ManageCollaboratorsBloc>(() =>
        _i438.ManageCollaboratorsBloc(
          updateCollaboratorRoleUseCase:
              gh<_i81.UpdateCollaboratorRoleUseCase>(),
          addCollaboratorUseCase: gh<_i398.AddCollaboratorToProjectUseCase>(),
          getProjectWithUserProfilesUseCase:
              gh<_i40.GetProjectWithUserProfilesUseCase>(),
        ));
    gh.factory<_i253.MagicLinkBloc>(() => _i253.MagicLinkBloc(
          generateMagicLink: gh<_i179.GenerateMagicLinkUseCase>(),
          validateMagicLink: gh<_i741.ValidateMagicLinkUseCase>(),
          consumeMagicLink: gh<_i661.ConsumeMagicLinkUseCase>(),
          resendMagicLink: gh<_i856.ResendMagicLinkUseCase>(),
          getMagicLinkStatus: gh<_i1050.GetMagicLinkStatusUseCase>(),
          joinProjectWithId: gh<_i391.JoinProjectWithIdUseCase>(),
          authRepository: gh<_i104.AuthRepository>(),
        ));
    gh.factory<_i340.AuthBloc>(() => _i340.AuthBloc(
          signIn: gh<_i843.SignInUseCase>(),
          signUp: gh<_i490.SignUpUseCase>(),
          signOut: gh<_i488.SignOutUseCase>(),
          googleSignIn: gh<_i690.GoogleSignInUseCase>(),
          getAuthState: gh<_i836.GetAuthStateUseCase>(),
          onboarding: gh<_i442.OnboardingUseCase>(),
        ));
    return this;
  }
}

class _$AppModule extends _i850.AppModule {}<|MERGE_RESOLUTION|>--- conflicted
+++ resolved
@@ -293,8 +293,6 @@
           deleteProject: gh<_i1043.DeleteProjectUseCase>(),
           watchAllProjects: gh<_i461.WatchAllProjectsUseCase>(),
         ));
-<<<<<<< HEAD
-=======
     gh.factory<_i438.ManageCollaboratorsBloc>(() =>
         _i438.ManageCollaboratorsBloc(
           addCollaboratorUseCase: gh<_i398.AddCollaboratorToProjectUseCase>(),
@@ -304,7 +302,6 @@
               gh<_i40.GetProjectWithUserProfilesUseCase>(),
           removeCollaboratorUseCase: gh<_i151.RemoveCollaboratorUseCase>(),
         ));
->>>>>>> 01ca93a3
     gh.lazySingleton<_i690.GoogleSignInUseCase>(
         () => _i690.GoogleSignInUseCase(gh<_i104.AuthRepository>()));
     gh.lazySingleton<_i836.GetAuthStateUseCase>(
@@ -322,14 +319,6 @@
               gh<_i524.MagicLinkRepository>(),
               gh<_i104.AuthRepository>(),
             ));
-    gh.factory<_i438.ManageCollaboratorsBloc>(() =>
-        _i438.ManageCollaboratorsBloc(
-          updateCollaboratorRoleUseCase:
-              gh<_i81.UpdateCollaboratorRoleUseCase>(),
-          addCollaboratorUseCase: gh<_i398.AddCollaboratorToProjectUseCase>(),
-          getProjectWithUserProfilesUseCase:
-              gh<_i40.GetProjectWithUserProfilesUseCase>(),
-        ));
     gh.factory<_i253.MagicLinkBloc>(() => _i253.MagicLinkBloc(
           generateMagicLink: gh<_i179.GenerateMagicLinkUseCase>(),
           validateMagicLink: gh<_i741.ValidateMagicLinkUseCase>(),
