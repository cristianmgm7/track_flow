import 'dart:io';

import 'package:cloud_firestore/cloud_firestore.dart';
import 'package:firebase_storage/firebase_storage.dart';
import 'package:hive/hive.dart';
import 'package:injectable/injectable.dart';
import 'package:internet_connection_checker/internet_connection_checker.dart';
import 'package:path_provider/path_provider.dart';
import 'package:shared_preferences/shared_preferences.dart';
import 'package:firebase_auth/firebase_auth.dart';
import 'package:google_sign_in/google_sign_in.dart';
import 'package:trackflow/features/audio_comment/data/models/audio_comment_dto.dart';

@module
abstract class AppModule {
  @preResolve
  Future<Directory> get cacheDir async => await getTemporaryDirectory();
<<<<<<< HEAD
=======

>>>>>>> 3d8b8520
  @lazySingleton
  FirebaseStorage get firebaseStorage => FirebaseStorage.instance;

  @lazySingleton
  FirebaseAuth get firebaseAuth => FirebaseAuth.instance;

  @lazySingleton
  FirebaseFirestore get firebaseFirestore => FirebaseFirestore.instance;

  @lazySingleton
  GoogleSignIn get googleSignIn => GoogleSignIn();

  @preResolve
  Future<SharedPreferences> get prefs => SharedPreferences.getInstance();

  @lazySingleton
  InternetConnectionChecker get internetConnectionChecker =>
      InternetConnectionChecker();

  @lazySingleton
  Box<Map> get projectsBox => Hive.box<Map>('projectsBox');

  @lazySingleton
  Box<AudioCommentDTO> get audioCommentsBox =>
      Hive.box<AudioCommentDTO>('audioCommentsBox');
}<|MERGE_RESOLUTION|>--- conflicted
+++ resolved
@@ -15,10 +15,7 @@
 abstract class AppModule {
   @preResolve
   Future<Directory> get cacheDir async => await getTemporaryDirectory();
-<<<<<<< HEAD
-=======
 
->>>>>>> 3d8b8520
   @lazySingleton
   FirebaseStorage get firebaseStorage => FirebaseStorage.instance;
 
